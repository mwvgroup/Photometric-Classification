--- conflicted
+++ resolved
@@ -86,11 +86,7 @@
             sncosmo.plot_lc(input_table, model=fitted_model,
                             errors=result.errors)
 
-<<<<<<< HEAD
-            f_name = '{}.pdf'.format(input_table.meta['obj_id'])
-=======
             f_name = '{}.pdf'.format(input_table.meta['cid'])
->>>>>>> 8c4716ab
             fig_path = os.path.join(fig_dir, f_name)
             plt.savefig(fig_path)
 
