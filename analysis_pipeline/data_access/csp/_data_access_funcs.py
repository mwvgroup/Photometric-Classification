#!/usr/bin/env python3.7
# -*- coding: UTF-8 -*-

"""This module defines functions for accessing locally available data files."""

from glob import glob
from os import path as _path

import numpy as np
from astropy.table import Table
from tqdm import tqdm

from . import _module_meta_data as meta_data
from .._utils import keep_restframe_bands, parse_snoopy_data

master_table = Table.read(
    meta_data.master_path,
    names=['SN', 'N', 'epoch_range', 'SNID', 'Wang', 'Branch',
           'zHelio', 'zCMB', 'T0', 'Bmag', 'e_Bmag', 'Dm15',
           'eDm15', 'E(B-V)', 'B-V', 'e_B-V', 'low_reddening',
           'DBMag', 'e_DBMag'],
    format='ascii')


def get_data_for_id(cid):
    """Returns photometric data for a supernova candidate in a given filter

    No data cuts are applied to the returned data.

    Args:
        cid (str): The Candidate ID of the desired object

    Returns:
        An astropy table of photometric data for the given candidate ID
    """

    file_path = _path.join(meta_data.photometry_dir, f'SN{cid}_snpy.txt')
    data_table = parse_snoopy_data(file_path)
    data_table['band'] = '91bg_proj_csp_' + data_table['band']
    data_table.meta['cid'] = cid

    return data_table


<<<<<<< HEAD
def _get_zp_for_bands(band):
    """Returns the zero point coresponding to any band in meta_data.band_names

    Args:
        band (list[str]): The name of a band

    Returns:
        An array of zero points
    """

=======
def _get_zp_for_band(band):
>>>>>>> 4878531e
    sorter = np.argsort(meta_data.band_names)
    indices = sorter[np.searchsorted(meta_data.band_names, band, sorter=sorter)]
    return np.array(meta_data.zero_point)[indices]


def get_input_for_id(cid, bands=None):
    """Returns an SNCosmo input table a given CSP object ID

    No data cuts are applied to the returned data.

    Args:
        cid         (int): The ID of the desired object
        bands (list[str]): Optionally only return select bands
                             (eg. '91bg_proj_csp_V0')

    Returns:
        An astropy table of photometric data formatted for use with SNCosmo
    """

    sn_data = get_data_for_id(cid)
<<<<<<< HEAD
    sn_data['zp'] = _get_zp_for_bands(sn_data['band'])
=======
    sn_data['zp'] = _get_zp_for_band(sn_data['band'])
>>>>>>> 4878531e
    sn_data['zpsys'] = np.full(len(sn_data), 'ab')
    sn_data['flux'] = 10 ** ((sn_data['mag'] - sn_data['zp']) / -2.5)
    sn_data['fluxerr'] = np.log(10) * sn_data['flux'] * sn_data['mag_err'] / 2.5
    sn_data.remove_columns(['mag', 'mag_err'])

    if bands is not None:
        sn_data = keep_restframe_bands(
            sn_data, bands, meta_data.band_names, meta_data.lambda_effective)

    return sn_data


def iter_sncosmo_input(bands=None, verbose=False):
    """Iterate through CSP supernova and yield the SNCosmo input tables

    To return a select collection of band-passes, specify the band argument.
    No data cuts are applied to the returned data.

    Args:
        bands (iter[str]): Optional list of band-passes to return
        verbose    (bool): Optionally display progress bar while iterating


    Yields:
        An astropy table formatted for use with SNCosmo
    """

    # Get target ids
    files = glob(_path.join(meta_data.photometry_dir, '*.txt'))
    cid_vals = [_path.basename(f).split('_')[0].lstrip('SN') for f in files]

    # Yield an SNCosmo input table for each target
    iter_data = tqdm(cid_vals) if verbose else cid_vals
    for target_name in iter_data:
        sncosmo_table = get_input_for_id(target_name, bands)
        if sncosmo_table:
            yield sncosmo_table<|MERGE_RESOLUTION|>--- conflicted
+++ resolved
@@ -42,7 +42,6 @@
     return data_table
 
 
-<<<<<<< HEAD
 def _get_zp_for_bands(band):
     """Returns the zero point coresponding to any band in meta_data.band_names
 
@@ -52,10 +51,6 @@
     Returns:
         An array of zero points
     """
-
-=======
-def _get_zp_for_band(band):
->>>>>>> 4878531e
     sorter = np.argsort(meta_data.band_names)
     indices = sorter[np.searchsorted(meta_data.band_names, band, sorter=sorter)]
     return np.array(meta_data.zero_point)[indices]
@@ -76,11 +71,7 @@
     """
 
     sn_data = get_data_for_id(cid)
-<<<<<<< HEAD
     sn_data['zp'] = _get_zp_for_bands(sn_data['band'])
-=======
-    sn_data['zp'] = _get_zp_for_band(sn_data['band'])
->>>>>>> 4878531e
     sn_data['zpsys'] = np.full(len(sn_data), 'ab')
     sn_data['flux'] = 10 ** ((sn_data['mag'] - sn_data['zp']) / -2.5)
     sn_data['fluxerr'] = np.log(10) * sn_data['flux'] * sn_data['mag_err'] / 2.5
