#!/usr/bin/env python2.7
# -*- coding: UTF-8 -*-

"""This module provides access to data from the year three DES supernova
cosmology paper.
"""

from os import path as _path

import numpy as np
from astropy.table import Table
from tqdm import tqdm

from ._download_data import download_data
from ._utils import keep_restframe_bands

DES_URL = 'http://desdr-server.ncsa.illinois.edu/despublic/sn_files/y3/tar_files/'
DATA_DIR = _path.join(_path.dirname(_path.realpath(__file__)), 'des_data')
FILT_DIR = _path.join(DATA_DIR, '01-FILTERS')
PHOT_DIR = _path.join(DATA_DIR, '02-DATA_PHOTOMETRY/DES-SN3YR_DES')
FITS_DIR = _path.join(DATA_DIR, '04-BBCFITS')

# Download data if it does not exist
download_data(DES_URL, DATA_DIR,
              ['01-FILTERS.tar.gz', '02-DATA_PHOTOMETRY.tar.gz',
               '04-BBCFITS.tar.gz'],
              [FILT_DIR, PHOT_DIR, FITS_DIR])

master_table = Table.read(
    _path.join(FITS_DIR, 'SALT2mu_DES+LOWZ_C11.FITRES'),
    format='ascii', data_start=4, comment='#', exclude_names=['dummy_col'],
    names=['dummy_col', 'CID', 'CIDint', 'IDSURVEY', 'TYPE', 'FIELD',
           'CUTFLAG_SNANA', 'zHEL', 'zHELERR', 'zCMB', 'zCMBERR',
           'zHD', 'zHDERR', 'VPEC', 'VPECERR', 'HOST_LOGMASS',
           'HOST_LOGMASS_ERR', 'SNRMAX1', 'SNRMAX2', 'SNRMAX3', 'PKMJD',
           'PKMJDERR', 'x1', 'x1ERR', 'c', 'cERR', 'mB', 'mBERR', 'x0',
           'x0ERR', 'COV_x1_c', 'COV_x1_x0', 'COV_c_x0', 'NDOF',
           'FITCHI2', 'FITPROB', 'RA', 'DECL', 'TGAPMAX', 'TrestMIN',
           'TrestMAX', 'MWEBV', 'm0obs_i', 'm0obs_r', 'em0obs_i', 'em0obs_r',
           'MU', 'MUMODEL', 'MUERR', 'MUERR_RAW', 'MURES', 'MUPULL', 'M0DIF',
           'ERRCODE', 'biasCor_mu', 'biasCorErr_mu', 'biasCor_mB',
           'biasCor_x1', 'biasCor_c', 'biasScale_muCOV', 'IDSAMPLE'])


<<<<<<< HEAD
def get_data_for_id(obj_id):
    """Returns DES photometric data for a given object ID

    Args:
        obj_id (int): The ID of the desired object
=======
def get_data_for_id(cid):
    """Returns DES photometric data for a given object ID

    Args:
        cid (int): The ID of the desired object
>>>>>>> 8c4716ab

    Returns:
        An astropy table of photometric data for the given candidate ID
    """

    # Read in ascci data table for specified object
    file_path = _path.join(PHOT_DIR, 'des_{:08d}.dat'.format(cid))
    all_data = Table.read(
        file_path, format='ascii',
        data_start=27, data_end=-1,
        names=['VARLIST:', 'MJD', 'BAND', 'FIELD', 'FLUXCAL', 'FLUXCALERR',
               'ZPFLUX', 'PSF', 'SKYSIG', 'GAIN', 'PHOTFLAG', 'PHOTPROB'])

    # Add meta data to table
    with open(file_path) as ofile:
        meta_data = ofile.readlines()
        all_data.meta['ra'] = float(meta_data[7].split()[1])
        all_data.meta['dec'] = float(meta_data[8].split()[1])
        all_data.meta['PEAKMJD'] = float(meta_data[12].split()[1])
        all_data.meta['redshift'] = float(meta_data[13].split()[1])
        all_data.meta['redshift_err'] = float(meta_data[13].split()[3])
        del all_data.meta['comments']

    return all_data


<<<<<<< HEAD
def get_input_for_id(obj_id, bands=None):
    """Returns an SNCosmo input table a given DES object ID

    Args:
        obj_id       (int): The ID of the desired object
        bands  (list[str]): Optionaly only return select bands (eg. 'desg')
=======
def get_input_for_id(cid, bands=None):
    """Returns an SNCosmo input table a given DES object ID

    Args:
        cid         (int): The ID of the desired object
        bands (list[str]): Optionally only return select bands (eg. 'desg')
>>>>>>> 8c4716ab

    Returns:
        An astropy table of photometric data formatted for use with SNCosmo
    """

    # Effective wavelengths taken from
    # http://www.mso.anu.edu.au/~brad/filters.html
    des_bands = ('desg', 'desr', 'desi', 'desz', 'desy')
    lambda_effective = np.array([5270, 6590, 7890, 9760, 10030])

<<<<<<< HEAD
    all_sn_data = get_data_for_id(obj_id)
=======
    all_sn_data = get_data_for_id(cid)
>>>>>>> 8c4716ab
    sncosmo_table = Table()
    sncosmo_table['time'] = all_sn_data['MJD']
    sncosmo_table['band'] = ['des' + s for s in all_sn_data['BAND']]
    sncosmo_table['flux'] = all_sn_data['FLUXCAL']
    sncosmo_table['fluxerr'] = all_sn_data['FLUXCALERR']
    sncosmo_table['zp'] = np.full(len(all_sn_data), 27.5)
    sncosmo_table['zpsys'] = np.full(len(all_sn_data), 'ab')
    sncosmo_table.meta = all_sn_data.meta
<<<<<<< HEAD
    sncosmo_table.meta['obj_id'] = obj_id
=======
    sncosmo_table.meta['cid'] = cid
>>>>>>> 8c4716ab

    if bands is not None:
        sncosmo_table = keep_restframe_bands(
            sncosmo_table, bands, des_bands, lambda_effective)

    return sncosmo_table


def iter_sncosmo_input(bands=None, verbose=False):
    """Iterate through SDSS supernova and yield the SNCosmo input tables

    To return a select collection of band passes, specify the band argument.

    Args:
        bands   (list): Optional list of bandpasses to return
        verbose (bool): Whether to display a progress bar while iterating

    Yields:
        An astropy table formatted for use with SNCosmo
    """

    # Load list of all target ids
    file_path = _path.join(PHOT_DIR, 'DES-SN3YR_DES.LIST')
    file_list = np.genfromtxt(file_path, dtype=str)

    # Yield an SNCosmo input table for each target
    iter_data = tqdm(file_list) if verbose else file_list
    for file_name in iter_data:
<<<<<<< HEAD
        obj_id_int = int(file_name.lstrip('des_').rstrip('.dat'))
        sncosmo_table = get_input_for_id(obj_id_int, bands)
        yield sncosmo_table
=======
        cid_int = int(file_name.lstrip('des_').rstrip('.dat'))
        sncosmo_table = get_input_for_id(cid_int, bands)
        if sncosmo_table:
            yield sncosmo_table
>>>>>>> 8c4716ab
<|MERGE_RESOLUTION|>--- conflicted
+++ resolved
@@ -42,19 +42,11 @@
            'biasCor_x1', 'biasCor_c', 'biasScale_muCOV', 'IDSAMPLE'])
 
 
-<<<<<<< HEAD
-def get_data_for_id(obj_id):
-    """Returns DES photometric data for a given object ID
-
-    Args:
-        obj_id (int): The ID of the desired object
-=======
 def get_data_for_id(cid):
     """Returns DES photometric data for a given object ID
 
     Args:
         cid (int): The ID of the desired object
->>>>>>> 8c4716ab
 
     Returns:
         An astropy table of photometric data for the given candidate ID
@@ -81,21 +73,12 @@
     return all_data
 
 
-<<<<<<< HEAD
-def get_input_for_id(obj_id, bands=None):
-    """Returns an SNCosmo input table a given DES object ID
-
-    Args:
-        obj_id       (int): The ID of the desired object
-        bands  (list[str]): Optionaly only return select bands (eg. 'desg')
-=======
 def get_input_for_id(cid, bands=None):
     """Returns an SNCosmo input table a given DES object ID
 
     Args:
         cid         (int): The ID of the desired object
         bands (list[str]): Optionally only return select bands (eg. 'desg')
->>>>>>> 8c4716ab
 
     Returns:
         An astropy table of photometric data formatted for use with SNCosmo
@@ -106,11 +89,7 @@
     des_bands = ('desg', 'desr', 'desi', 'desz', 'desy')
     lambda_effective = np.array([5270, 6590, 7890, 9760, 10030])
 
-<<<<<<< HEAD
-    all_sn_data = get_data_for_id(obj_id)
-=======
     all_sn_data = get_data_for_id(cid)
->>>>>>> 8c4716ab
     sncosmo_table = Table()
     sncosmo_table['time'] = all_sn_data['MJD']
     sncosmo_table['band'] = ['des' + s for s in all_sn_data['BAND']]
@@ -119,11 +98,7 @@
     sncosmo_table['zp'] = np.full(len(all_sn_data), 27.5)
     sncosmo_table['zpsys'] = np.full(len(all_sn_data), 'ab')
     sncosmo_table.meta = all_sn_data.meta
-<<<<<<< HEAD
-    sncosmo_table.meta['obj_id'] = obj_id
-=======
     sncosmo_table.meta['cid'] = cid
->>>>>>> 8c4716ab
 
     if bands is not None:
         sncosmo_table = keep_restframe_bands(
@@ -152,13 +127,7 @@
     # Yield an SNCosmo input table for each target
     iter_data = tqdm(file_list) if verbose else file_list
     for file_name in iter_data:
-<<<<<<< HEAD
-        obj_id_int = int(file_name.lstrip('des_').rstrip('.dat'))
-        sncosmo_table = get_input_for_id(obj_id_int, bands)
-        yield sncosmo_table
-=======
         cid_int = int(file_name.lstrip('des_').rstrip('.dat'))
         sncosmo_table = get_input_for_id(cid_int, bands)
         if sncosmo_table:
-            yield sncosmo_table
->>>>>>> 8c4716ab
+            yield sncosmo_table