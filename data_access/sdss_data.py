--- conflicted
+++ resolved
@@ -62,13 +62,8 @@
     """Returns an SNCosmo input table a given SDSS object ID
 
     Args:
-<<<<<<< HEAD
-        obj_id       (int): The ID of the desired object
-        bands  (list[str]): Optionaly only return select bands (eg. 'desg')
-=======
         cid         (int): The ID of the desired object
         bands (list[str]): Optionally only return select bands (eg. 'desg')
->>>>>>> 8c4716ab
 
     Returns:
         An astropy table of photometric data formatted for use with SNCosmo
@@ -89,11 +84,7 @@
     sncosmo_table['zp'] = np.full(len(all_sn_data), 25)
     sncosmo_table['zpsys'] = np.full(len(all_sn_data), 'ab')
     sncosmo_table.meta = all_sn_data.meta
-<<<<<<< HEAD
-    sncosmo_table.meta['obj_id'] = cid
-=======
     sncosmo_table.meta['cid'] = cid
->>>>>>> 8c4716ab
 
     # Keep only specified band-passes
     if bands is not None:
@@ -125,9 +116,5 @@
     iter_data = tqdm(cut_data['CID']) if verbose else cut_data['CID']
     for cid in iter_data:
         sncosmo_table = get_input_for_id(cid, bands)
-<<<<<<< HEAD
-        yield sncosmo_table
-=======
         if sncosmo_table:
-            yield sncosmo_table
->>>>>>> 8c4716ab
+            yield sncosmo_table