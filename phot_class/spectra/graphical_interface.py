# !/usr/bin/env python3.7
# -*- coding: UTF-8 -*-

"""This module provides a graphical interface for calculating
the properties of spectral features.
"""

import numpy as np
from astropy.table import Table, vstack
from matplotlib import pyplot as plt
from uncertainties import nominal_value, std_dev
from uncertainties.unumpy import nominal_values

from .calc_properties import (bin_spectrum, correct_extinction, feature_area,
                              feature_pew, feature_velocity,
                              guess_feature_bounds, line_locations)
<<<<<<< HEAD
from .exceptions import FeatureOutOfBounds, NoInputGiven
=======
>>>>>>> e023daaa

plt.ion()


<<<<<<< HEAD
=======
def _draw_measurement(
        feat_name, wave, flux, continuum, fit, avg, eq_width, pause=.001):
    """Shade in the EW, continuum, and position of a spectral feature

    Args:
        feat_name     (str): The name of the feature
        wave      (ndarray): An array of wavelengths in angstroms
        flux      (ndarray): An array of flux for each wavelength
        continuum (ndarray): The continuum flux
        fit       (ndarray): The fit gaussian flux
        avg         (float): The average of the fitted gaussian
        eq_width  (ndarray): Array of equivalent width measurements
        pause       (float): How long to pause after drawing
    """

    feat_id = line_locations[feat_name]['feature_id']
    avg_pew = np.average(eq_width)
    std_pew = np.std(eq_width)

    plt.title(feat_id + rf' (pEW = {avg_pew:.2f} $\pm$ {std_pew:.2f})')
    plt.xlabel('Wavelength')
    plt.ylabel('Flux')

    plt.fill_between(wave, flux, continuum, color='grey', alpha=.2, zorder=0)
    plt.axvline(wave[0], color='grey', linestyle='--', alpha=.25, zorder=2)
    plt.axvline(wave[-1], color='grey', linestyle='--', alpha=.25, zorder=2)
    plt.plot(wave, continuum, color='C0', linestyle='--', alpha=.4, zorder=3)

    plt.plot(wave, fit * continuum, label='Fit', color='C2', alpha=.25, zorder=4)
    plt.axvline(avg, color='C1', linestyle=':', zorder=5)

    plt.draw()
    plt.pause(pause)


>>>>>>> e023daaa
class SpectrumInspector:
    """Graphical interface for measuring spectral features"""

    def __init__(self, spectrum):
        """Graphical interface for measuring pEW and area of spectral features

        The input table is expected to have the keys ``z``, ``ra``, and ``dec``
        in it's meta data.

        Args:
            spectrum (Table): Table with columns wavelength, flux, and date
        """

        # Meta data about the spectrum
        self.obj_id = spectrum.meta['obj_id']
        self.wave = spectrum['wavelength']
        self.flux = spectrum['flux']
        self.z = spectrum.meta['z']
        self.ra = spectrum.meta['ra']
        self.dec = spectrum.meta['dec']
        if 'sid' in spectrum.colnames:
            self.sid = spectrum['sid'][0]

        else:
            self.sid = '?'

        self.date = spectrum['date'][0]
        try:
            self.spec_type = spectrum['type'][0]

        except KeyError:
            self.spec_type = '?'

        # Place holders for intermediate analysis results
        self.bin_wave, self.bin_flux = None, None
        self.rest_flux, self.rest_wave = None, None
        self.feature_bounds = []

    def prepare_spectrum(self, bin_size, method, rv=None):
        """Bin, correct for extinction, and rest-frame the spectrum

        Args:
            bin_size (float): Bin size in units of Angstroms
            method     (str): Either 'avg' or 'sum' the values of each bin
            rv       (float): Rv value to use for extinction (Default: 3.1)
        """

        result = self.bin_wave, self.bin_flux, self.rest_flux, self.rest_wave
        if not all(v is None for v in result):
            raise ValueError('The spectrum has already been prepared')

        self.rest_wave, self.rest_flux = correct_extinction(
            self.wave, self.flux, self.ra, self.dec, self.z, rv=rv)

        self.bin_wave, self.bin_flux = bin_spectrum(
            self.rest_wave, self.rest_flux, bin_size=bin_size, method=method)

    def _ask_feature_bounds(self, feature):
        """Prompt the user for the feature boundaries

        Plot the estimated feature bounds and wait for the user to click their
        preferred lower and upper bound. Return the closest value in
        ``wavelengths`` to each click.

        Args:
            wave (ndarray): An array of wavelengths
            wave (ndarray): An array of flux for each wavelength
            feature (dict): Feature definition from global ``line_locations``

        Returns:
            - The lower wavelength bound
            - The upper wavelength bound
        """

        gstart, gend = guess_feature_bounds(self.bin_wave, self.bin_flux, feature)

        plt.clf()
        plt.plot(self.rest_wave, self.rest_flux, color='grey', alpha=.75)
        plt.plot(self.bin_wave, self.bin_flux, color='k')
        for bound in self.feature_bounds:
            plt.axvline(bound, color='k', linestyle='--', zorder=10)

        plt.axvline(gstart, color='blue', linestyle='--', alpha=.5)
        plt.axvline(gend, color='red', linestyle='--', alpha=.5)
        for ffeature in line_locations.values():
            if ffeature == feature:
                plt.axvspan(feature['lower_blue'], feature['upper_blue'], color='C0', alpha=.5)
                plt.axvspan(feature['lower_red'], feature['upper_red'], color='C3', alpha=.5)
                continue

            plt.axvspan(ffeature['lower_blue'], ffeature['upper_blue'], color='grey', alpha=.25)
            plt.axvspan(ffeature['lower_red'], ffeature['upper_red'], color='grey', alpha=.25)

        xlow = max(feature['lower_blue'] - 1400, min(self.rest_wave))
        xhigh = min(feature['upper_red'] + 1400, max(self.rest_wave))
        plotted_flux = self.rest_flux[(self.rest_wave > xlow) & (self.rest_wave < xhigh)]
        plt.xlim(xlow, xhigh)
        plt.ylim(0, 1.1 * max(plotted_flux))

        plt.title('Select the feature\'s lower then upper bound.')
        plt.xlabel('Wavelength')
        plt.ylabel(f'Flux (Object Id: {self.obj_id} - Spec Id: {self.sid})')

<<<<<<< HEAD
        xy = plt.ginput(2, timeout=float('inf'))
        if len(xy) == 0:
            xy = ([gstart, None], [gend, None])
=======
        xlim = feature['lower_blue'] - 1000, feature['upper_red'] + 1000
        plotted_flux = flux[(wave > xlim[0]) & (wave < xlim[1])]
        plt.xlim(xlim)
        plt.ylim(0, 1.1 * max(plotted_flux))
>>>>>>> e023daaa

        elif len(xy) == 1:
            raise NoInputGiven

        lower_bound = self.bin_wave[(np.abs(self.bin_wave - xy[0][0])).argmin()]
        upper_bound = self.bin_wave[(np.abs(self.bin_wave - xy[1][0])).argmin()]
        self.feature_bounds.append(lower_bound)
        self.feature_bounds.append(upper_bound)

        return lower_bound, upper_bound

    @staticmethod
    def _draw_measurement(
            feat_name, wave, flux, continuum, fit, avg, eq_width, pause=.0001):
        """Shade in the EW, continuum, and position of a spectral feature

        Args:
            feat_name     (str): The name of the feature
            wave      (ndarray): An array of wavelengths in angstroms
            flux      (ndarray): An array of flux for each wavelength
            continuum (ndarray): The continuum flux
            fit       (ndarray): The fit gaussian flux
            avg         (float): The average of the fitted gaussian
            eq_width  (ndarray): Array of equivalent width measurements
            pause       (float): How long to pause after drawing
        """

        feat_id = line_locations[feat_name]['feature_id']
        avg_pew = np.average(eq_width)
        std_pew = np.std(eq_width)

        plt.title(feat_id + rf' (pEW = {avg_pew:.2f} $\pm$ {std_pew:.2f})')
        plt.fill_between(wave, flux, continuum, color='grey', alpha=.2, zorder=0)
        plt.axvline(wave[0], color='grey', linestyle='--', alpha=.25, zorder=2)
        plt.axvline(wave[-1], color='grey', linestyle='--', alpha=.25, zorder=2)
        plt.plot(wave, continuum, color='C0', linestyle='--', alpha=.4, zorder=3)

        plt.plot(wave, fit * continuum, label='Fit', color='C2', alpha=.25, zorder=4)
        plt.axvline(avg, color='C1', linestyle=':', zorder=5)

        plt.draw()
        plt.pause(pause)

    def _sample_feature_properties(
            self, feat_name, feat_start, feat_end, nstep=5,
            return_samples=False, debug=False):
        """Calculate the properties of a single feature in a spectrum

        Velocity values are returned in km / s. Error values are determined
        both formally (summed in quadrature) and by re-sampling the feature
        boundaries ``nstep`` flux measurements in either direction.

        Args:
            feat_name        (str): The name of the feature
            feat_start     (float): Starting wavelength of the feature
            feat_end       (float): Ending wavelength of the feature
            nstep            (int): Number of samples taken in each direction
            return_samples  (bool): Return samples instead of averaged values
            debug           (bool): Run without plotting anything

        Returns:
            - (The line velocity, its formal error, and its sampling error)
            - (The equivalent width, its formal error, and its sampling error)
            - (The feature area, its formal error, and its sampling error)
        """

        # Get rest frame location of the specified feature
        rest_frame = line_locations[feat_name]['restframe']

        # Get indices for beginning and end of the feature
        idx_start = np.where(self.bin_wave == feat_start)[0][0]
        idx_end = np.where(self.bin_wave == feat_end)[0][0]
        if idx_end - idx_start <= 10:
            raise ValueError('Range too small. Please select a wider range')

        # We vary the beginning and end of the feature to estimate the error
        velocity, pequiv_width, area = [], [], []
        for i in np.arange(-nstep, nstep + 1):
            for j in np.arange(nstep, -nstep - 1, -1):
                # Get sub-sampled wavelength/flux
                sample_start_idx = idx_start + i
                sample_end_idx = idx_end + j

                nw = self.bin_wave[sample_start_idx: sample_end_idx]
                nf = self.bin_flux[sample_start_idx: sample_end_idx]

                # Determine feature properties
                area.append(feature_area(nw, nf))
                continuum, norm_flux, pew = feature_pew(nw, nf)
                pequiv_width.append(pew)

                vel, avg, fit = feature_velocity(rest_frame, nw, norm_flux)
                velocity.append(vel)
                if not debug:
<<<<<<< HEAD
                    self._draw_measurement(
=======
                    _draw_measurement(
>>>>>>> e023daaa
                        feat_name, nw, nf, continuum, fit, avg, pequiv_width)

        # So the user has time to see the results
        plt.pause(.4)

        if return_samples:
            return velocity, pequiv_width, area

        avg_velocity = np.mean(velocity)
        avg_ew = np.mean(pequiv_width)
        avg_area = np.mean(area)

        return (
            (
                nominal_value(avg_velocity),
                std_dev(avg_velocity),
                np.std(nominal_values(avg_velocity))
            ),
            (
                nominal_value(avg_ew),
                std_dev(avg_ew),
                np.std(nominal_values(pequiv_width))
            ),
            (
                nominal_value(avg_area),
                std_dev(avg_area),
                np.std(nominal_values(area))
            )
        )

    def _sample_spectrum_properties(self, nstep):
        """Calculate the properties of multiple features in a spectrum

        Velocity, pseudo equivalent width, and area are returned for
        each feature in ``line_locations`` along with their respective errors.

        Args:
            nstep     (int): The number of sampling steps to take

        Returns:
            A list of measurements and errors for each feature
        """

        out_data = []
        for feat_name, feat_definition in line_locations.items():

            try:
                # Opens a new plot
                feat_start, feat_end = self._ask_feature_bounds(feat_definition)

            except FeatureOutOfBounds as err:
                samp_results = np.full(11, np.nan).tolist() + [str(err)]
                out_data.append([feat_name] + samp_results)
                continue

            try:
                # Closes the plot when finished
                samp_results = self._sample_feature_properties(
                    feat_name, feat_start, feat_end, nstep
                )

                samp_results = np.array(samp_results).flatten().tolist() + ['']

            except (KeyboardInterrupt, NoInputGiven):
                raise

            except Exception as err:
                samp_results = np.full(9, np.nan).tolist() + [str(err)]

            out_data.append([feat_name, feat_start, feat_end] + samp_results)
            plt.close()
<<<<<<< HEAD
=======
            feat_properties = [feat_name, feat_start, feat_end] + samp_results

            out_data.append(feat_properties)
>>>>>>> e023daaa

        return out_data

    def run(self, bin_size=5, method='avg', nstep=5, rv=None):
        """Measure spectra properties

        Values in the returned list:
            - obj_id
            - sid
            - date
            - spectrum type
            - feature name
            - feature lower bound
            - feature upper bound
            - velocity
            - velocity formal error
            - velocity sampling error
            - pEW
            - pEW formal error
            - pEW sampling error
            - feature area
            - feature area formal error
            - feature area sampling error
            - Exit message

        Args:
            bin_size (float): The width of the bins
            method     (str): Either 'avg' or 'sum' the values of each bin
            nstep      (int): The number of sampling steps to take
            rv       (float): Rv value to use for extinction

        Returns:
            A list of spectral properties
        """

        self.prepare_spectrum(bin_size, method, rv)

        # Tabulate spectral properties
        spec_properties = self._sample_spectrum_properties(nstep)

        # Add object Id and other meta data to each measurement
        meta_data = [self.obj_id, self.sid, self.date, self.spec_type]
        return [meta_data + r for r in spec_properties]


def _create_output_table(*args, **kwargs):
    """Create an empty astropy table for storing spectra results

    Args:
        Any arguments for instantiating ``Table`` except ``names`` or ``dtype``

    Returns:
        An empty astropy Table
    """

    col_names = ['obj_id', 'sid', 'date', 'type', 'feat_name', 'feat_start', 'feat_end']
    dtype = ['U100', 'U100', 'U100', 'U100', 'U20', float, float]
    for value in ('vel', 'pew', 'area'):
        col_names.append(value)
        col_names.append(value + '_err')
        col_names.append(value + '_samperr')
        dtype += [float, float, float]

    col_names.append('msg')
    dtype.append('U1000')

    return Table(names=col_names, dtype=dtype, *args, **kwargs)


def tabulate_spectral_properties(
        data_iter, nstep=5, bin_size=3, method='avg', rv=3.1, out_path=None):
    """Tabulate spectral properties for multiple spectra of the same object

    Spectra are rest-framed and corrected for MW extinction using the
    Schlegel et al. 98 dust map and the Fitzpatrick et al. 99 extinction law.

    Args:
        data_iter (iter[Table]): Iterable of spectroscopic data tables
        nstep             (int): The number of sampling steps to take
        bin_size        (float): The width of the bins (Default: 5)
        method            (str): Either 'avg' or 'sum' the values of each bin
        rv              (float): Rv value to use for extinction
        out_path         (Path): Optionally cache reults to file

    Returns:
        A Table with measurements for each spectrum and feature
    """

    if out_path and out_path.exists():
        # We need to use astropy to read the file incase the file path is ecsv
        existing_table = Table.read(out_path)
        already_run = existing_table.to_pandas().set_index(['obj_id', 'sid']).index

    else:
        already_run = []

    table_rows = []
    for spectrum in data_iter:
        if (spectrum.meta['obj_id'], spectrum['sid'][0]) in already_run:
            continue

        inspector = SpectrumInspector(spectrum)

        try:
            spectrum_properties = inspector.run(
                nstep=nstep, bin_size=bin_size, method=method, rv=rv)
            table_rows.extend(spectrum_properties)

        except (NoInputGiven, KeyboardInterrupt):
            break

    if not table_rows:
        table_rows = None

    meta = dict(nstep=nstep, bin_size=bin_size, method=method, rv=rv)
    out_table = _create_output_table(rows=table_rows, meta=meta)

    if out_path:
        if out_path.exists():
            out_table = vstack([existing_table, out_table])

        out_table.sort(['obj_id', 'sid'])
        out_table.write(out_path, overwrite=True)

    return out_table<|MERGE_RESOLUTION|>--- conflicted
+++ resolved
@@ -14,52 +14,12 @@
 from .calc_properties import (bin_spectrum, correct_extinction, feature_area,
                               feature_pew, feature_velocity,
                               guess_feature_bounds, line_locations)
-<<<<<<< HEAD
+
 from .exceptions import FeatureOutOfBounds, NoInputGiven
-=======
->>>>>>> e023daaa
 
 plt.ion()
 
 
-<<<<<<< HEAD
-=======
-def _draw_measurement(
-        feat_name, wave, flux, continuum, fit, avg, eq_width, pause=.001):
-    """Shade in the EW, continuum, and position of a spectral feature
-
-    Args:
-        feat_name     (str): The name of the feature
-        wave      (ndarray): An array of wavelengths in angstroms
-        flux      (ndarray): An array of flux for each wavelength
-        continuum (ndarray): The continuum flux
-        fit       (ndarray): The fit gaussian flux
-        avg         (float): The average of the fitted gaussian
-        eq_width  (ndarray): Array of equivalent width measurements
-        pause       (float): How long to pause after drawing
-    """
-
-    feat_id = line_locations[feat_name]['feature_id']
-    avg_pew = np.average(eq_width)
-    std_pew = np.std(eq_width)
-
-    plt.title(feat_id + rf' (pEW = {avg_pew:.2f} $\pm$ {std_pew:.2f})')
-    plt.xlabel('Wavelength')
-    plt.ylabel('Flux')
-
-    plt.fill_between(wave, flux, continuum, color='grey', alpha=.2, zorder=0)
-    plt.axvline(wave[0], color='grey', linestyle='--', alpha=.25, zorder=2)
-    plt.axvline(wave[-1], color='grey', linestyle='--', alpha=.25, zorder=2)
-    plt.plot(wave, continuum, color='C0', linestyle='--', alpha=.4, zorder=3)
-
-    plt.plot(wave, fit * continuum, label='Fit', color='C2', alpha=.25, zorder=4)
-    plt.axvline(avg, color='C1', linestyle=':', zorder=5)
-
-    plt.draw()
-    plt.pause(pause)
-
-
->>>>>>> e023daaa
 class SpectrumInspector:
     """Graphical interface for measuring spectral features"""
 
@@ -163,16 +123,9 @@
         plt.xlabel('Wavelength')
         plt.ylabel(f'Flux (Object Id: {self.obj_id} - Spec Id: {self.sid})')
 
-<<<<<<< HEAD
         xy = plt.ginput(2, timeout=float('inf'))
         if len(xy) == 0:
             xy = ([gstart, None], [gend, None])
-=======
-        xlim = feature['lower_blue'] - 1000, feature['upper_red'] + 1000
-        plotted_flux = flux[(wave > xlim[0]) & (wave < xlim[1])]
-        plt.xlim(xlim)
-        plt.ylim(0, 1.1 * max(plotted_flux))
->>>>>>> e023daaa
 
         elif len(xy) == 1:
             raise NoInputGiven
@@ -267,11 +220,7 @@
                 vel, avg, fit = feature_velocity(rest_frame, nw, norm_flux)
                 velocity.append(vel)
                 if not debug:
-<<<<<<< HEAD
                     self._draw_measurement(
-=======
-                    _draw_measurement(
->>>>>>> e023daaa
                         feat_name, nw, nf, continuum, fit, avg, pequiv_width)
 
         # So the user has time to see the results
@@ -343,12 +292,6 @@
 
             out_data.append([feat_name, feat_start, feat_end] + samp_results)
             plt.close()
-<<<<<<< HEAD
-=======
-            feat_properties = [feat_name, feat_start, feat_end] + samp_results
-
-            out_data.append(feat_properties)
->>>>>>> e023daaa
 
         return out_data
 
